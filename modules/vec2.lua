--- conflicted
+++ resolved
@@ -322,35 +322,34 @@
 	return radius, theta
 end
 
-<<<<<<< HEAD
+-- Round all components to nearest int (or other precision).
+-- @tparam vec2 a Vector to round.
+-- @tparam precision Digits after the decimal (round numebr if unspecified)
+-- @treturn vec2 Rounded vector
+function vec2.round(a, precision)
+	return vec2.new(private.round(a.x, precision), private.round(a.y, precision))
+end
+
+-- Negate x axis only of vector.
+-- @tparam vec2 a Vector to x-flip.
+-- @treturn vec2 x-flipped vector
+function vec2.flip_x(a)
+	return vec2.new(-a.x, a.y)
+end
+
+-- Negate y axis only of vector.
+-- @tparam vec2 a Vector to y-flip.
+-- @treturn vec2 y-flipped vector
+function vec2.flip_y(a)
+	return vec2.new(a.x, -a.y)
+end
+
 -- Convert vec2 to vec3.
 -- @tparam vec2 a Vector to convert.
 -- @tparam number the new z component, or nil for 0
 -- @treturn vec3 Converted vector
 function vec2.to_vec3(a, z)
 	return vec3(a.x, a.y, z or 0)
-=======
--- Round all components to nearest int (or other precision).
--- @tparam vec2 a Vector to round.
--- @tparam precision Digits after the decimal (round numebr if unspecified)
--- @treturn vec2 Rounded vector
-function vec2.round(a, precision)
-	return vec2.new(private.round(a.x, precision), private.round(a.y, precision))
-end
-
--- Negate x axis only of vector.
--- @tparam vec2 a Vector to x-flip.
--- @treturn vec2 x-flipped vector
-function vec2.flip_x(a)
-	return vec2.new(-a.x, a.y)
-end
-
--- Negate y axis only of vector.
--- @tparam vec2 a Vector to y-flip.
--- @treturn vec2 y-flipped vector
-function vec2.flip_y(a)
-	return vec2.new(a.x, -a.y)
->>>>>>> f7497b9b
 end
 
 --- Return a formatted string.
